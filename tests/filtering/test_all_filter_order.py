"""These tests are meant to check that certain conditions are maintained,
when changing the ALL_FILTERS order in the future"""
import ast
import os
from typing import Callable, List
import pytest
from matchms import filtering as msfilters
from matchms.filtering.filter_order import ALL_FILTERS


REPAIR_PARENT_MASS_SMILES_FILTERS = \
    [msfilters.repair_smiles_of_salts,
<<<<<<< HEAD
     msfilters.repair_parent_mass_is_mol_wt, msfilters.repair_adduct_and_parent_mass_based_on_smiles,
=======
     msfilters.repair_parent_mass_is_molar_mass,
     msfilters.repair_adduct_based_on_smiles,
>>>>>>> 84233e33
     msfilters.repair_parent_mass_match_smiles_wrapper, ]
DERIVE_ANNOTATION_FILTERS = [msfilters.derive_smiles_from_inchi,
                             msfilters.derive_inchi_from_smiles,
                             msfilters.derive_inchikey_from_inchi, ]


@pytest.mark.parametrize("early_filters, later_filters", [
    [[msfilters.repair_not_matching_annotation], [msfilters.require_valid_annotation]],
    [REPAIR_PARENT_MASS_SMILES_FILTERS, [msfilters.require_parent_mass_match_smiles]],
    [DERIVE_ANNOTATION_FILTERS + [msfilters.repair_inchi_inchikey_smiles, msfilters.clean_adduct,
                                  msfilters.derive_annotation_from_compound_name],
     REPAIR_PARENT_MASS_SMILES_FILTERS],
    [[msfilters.add_precursor_mz,], [msfilters.require_precursor_mz,]],
    # Since pubchem lookup checks if annotation is complete.
    # So deriving inchi and inchikey from smiles, should happen first.
    [[msfilters.repair_inchi_inchikey_smiles, msfilters.add_parent_mass],
     [msfilters.derive_annotation_from_compound_name, ]],
    # The parent mass is based on the adduct, so adduct filters should be performed first
    [[msfilters.clean_adduct, msfilters.derive_adduct_from_name], [msfilters.add_parent_mass]],
    # The adduct filter removes all occurances while derive formula from name only removes when it is at the end
    # of compound name. Removing adducts therefore has to happen first.
    [[msfilters.derive_adduct_from_name], [msfilters.derive_formula_from_name]],
    [[msfilters.make_charge_int, msfilters.correct_charge, ], [msfilters.clean_adduct]],
    [[msfilters.derive_adduct_from_name, ], [msfilters.clean_adduct]],
    [[msfilters.derive_annotation_from_compound_name, ], DERIVE_ANNOTATION_FILTERS]
])
def test_all_filter_order(early_filters: List[Callable], later_filters: List[Callable]):
    """Tests if early_filter is run before later_filter"""
    for early_filter in early_filters:
        for later_filter in later_filters:
            for filter_index, filter_function in enumerate(ALL_FILTERS):
                if early_filter == filter_function:
                    early_filter_index = filter_index
                if later_filter == filter_function:
                    later_filter_index = filter_index
            assert later_filter_index > early_filter_index, \
                f"The filter {early_filter.__name__} should be before {later_filter.__name__}"


def test_all_filters_is_complete():
    """Checks that the global varible ALL_FILTERS contains all the available filters

    This is important, since performing tests in the wrong order can make some filters useless.
    """
    def get_functions_from_file(file_path):
        """Gets all python functions in a file"""
        with open(file_path, 'r', encoding="utf-8") as file:
            tree = ast.parse(file.read(), filename=file_path)
        functions = []
        for node in ast.walk(tree):
            if isinstance(node, ast.FunctionDef):
                functions.append(node.name)
        return functions

    current_dir = os.path.dirname(os.path.abspath(__file__))
    filtering_directory = os.path.join(current_dir, "../../matchms/filtering")
    directories_with_filters = ["metadata_processing",
                                "peak_processing"]

    all_filters = [filter.__name__ for filter in ALL_FILTERS]
    list_of_filter_function_names = []
    for directory_with_filters in directories_with_filters:
        directory_with_filters = os.path.join(filtering_directory, directory_with_filters)
        scripts = os.listdir(directory_with_filters)
        for script in scripts:
            # Remove __init__
            if script[0] == "_":
                break
            if script[-3:] == ".py":
                functions = get_functions_from_file(os.path.join(directory_with_filters, script))
                for function in functions:
                    if function[0] != "_":
                        list_of_filter_function_names.append((script, function))
    for script, filter_function in list_of_filter_function_names:
        assert filter_function in all_filters, \
            f"The function {filter_function} in the script {script} is not given in ALL_FILTERS, " \
            f"this should be added to ensure a correct order of filter functions." \
            f"If this function is not a filter add a _ before the function name"


def test_all_filters_no_duplicates():
    all_filters = [filter.__name__ for filter in ALL_FILTERS]
    assert len(all_filters) == len(set(all_filters)), "One of the filters appears twice in ALL_FILTERS"<|MERGE_RESOLUTION|>--- conflicted
+++ resolved
@@ -10,12 +10,8 @@
 
 REPAIR_PARENT_MASS_SMILES_FILTERS = \
     [msfilters.repair_smiles_of_salts,
-<<<<<<< HEAD
-     msfilters.repair_parent_mass_is_mol_wt, msfilters.repair_adduct_and_parent_mass_based_on_smiles,
-=======
      msfilters.repair_parent_mass_is_molar_mass,
-     msfilters.repair_adduct_based_on_smiles,
->>>>>>> 84233e33
+     msfilters.repair_adduct_and_parent_mass_based_on_smiles,
      msfilters.repair_parent_mass_match_smiles_wrapper, ]
 DERIVE_ANNOTATION_FILTERS = [msfilters.derive_smiles_from_inchi,
                              msfilters.derive_inchi_from_smiles,
