"""These tests are meant to check that certain conditions are maintained,
when changing the ALL_FILTERS order in the future"""
import ast
import os
from typing import Callable, List
import pytest
from matchms import filtering as msfilters
from matchms.filtering.filter_order import ALL_FILTERS


REPAIR_PARENT_MASS_SMILES_FILTERS = \
<<<<<<< HEAD
    [msfilters.repair_smiles_of_salts, msfilters.repair_precursor_is_parent_mass,
     msfilters.repair_parent_mass_is_molar_mass, msfilters.repair_adduct_based_on_smiles,
=======
    [msfilters.repair_smiles_of_salts,
     msfilters.repair_parent_mass_is_mol_wt, msfilters.repair_adduct_based_on_smiles,
>>>>>>> ed68f5d8
     msfilters.repair_parent_mass_match_smiles_wrapper, ]
DERIVE_ANNOTATION_FILTERS = [msfilters.derive_smiles_from_inchi, msfilters.derive_inchi_from_smiles,
                             msfilters.derive_inchikey_from_inchi, ]


@pytest.mark.parametrize("early_filters, later_filters", [
    [[msfilters.repair_not_matching_annotation], [msfilters.require_valid_annotation]],
    [REPAIR_PARENT_MASS_SMILES_FILTERS, [msfilters.require_parent_mass_match_smiles]],
    [DERIVE_ANNOTATION_FILTERS + [msfilters.repair_inchi_inchikey_smiles, msfilters.clean_adduct,
                                  msfilters.derive_annotation_from_compound_name],
     REPAIR_PARENT_MASS_SMILES_FILTERS],
    [[msfilters.add_precursor_mz,], [msfilters.require_precursor_mz,]],
    # Since pubchem lookup checks if annotation is complete.
    # So deriving inchi and inchikey from smiles, should happen first.
    [[msfilters.repair_inchi_inchikey_smiles, msfilters.add_parent_mass],
     [msfilters.derive_annotation_from_compound_name, ]],
    # The parent mass is based on the adduct, so adduct filters should be performed first
    [[msfilters.clean_adduct, msfilters.derive_adduct_from_name], [msfilters.add_parent_mass]],
    # The adduct filter removes all occurances while derive formula from name only removes when it is at the end
    # of compound name. Removing adducts therefore has to happen first.
    [[msfilters.derive_adduct_from_name], [msfilters.derive_formula_from_name]],
    [[msfilters.make_charge_int, msfilters.correct_charge, ], [msfilters.clean_adduct]],
    [[msfilters.derive_adduct_from_name, ], [msfilters.clean_adduct]],
    [[msfilters.derive_annotation_from_compound_name, ], DERIVE_ANNOTATION_FILTERS]
])
def test_all_filter_order(early_filters: List[Callable], later_filters: List[Callable]):
    """Tests if early_filter is run before later_filter"""
    for early_filter in early_filters:
        for later_filter in later_filters:
            for filter_index, filter_function in enumerate(ALL_FILTERS):
                if early_filter == filter_function:
                    early_filter_index = filter_index
                if later_filter == filter_function:
                    later_filter_index = filter_index
            assert later_filter_index > early_filter_index, \
                f"The filter {early_filter.__name__} should be before {later_filter.__name__}"


def test_all_filters_is_complete():
    """Checks that the global varible ALL_FILTERS contains all the available filters

    This is important, since performing tests in the wrong order can make some filters useless.
    """
    def get_functions_from_file(file_path):
        """Gets all python functions in a file"""
        with open(file_path, 'r', encoding="utf-8") as file:
            tree = ast.parse(file.read(), filename=file_path)
        functions = []
        for node in ast.walk(tree):
            if isinstance(node, ast.FunctionDef):
                functions.append(node.name)
        return functions

    current_dir = os.path.dirname(os.path.abspath(__file__))
    filtering_directory = os.path.join(current_dir, "../../matchms/filtering")
    directories_with_filters = ["metadata_processing",
                                "peak_processing"]

    all_filters = [filter.__name__ for filter in ALL_FILTERS]
    list_of_filter_function_names = []
    for directory_with_filters in directories_with_filters:
        directory_with_filters = os.path.join(filtering_directory, directory_with_filters)
        scripts = os.listdir(directory_with_filters)
        for script in scripts:
            # Remove __init__
            if script[0] == "_":
                break
            if script[-3:] == ".py":
                functions = get_functions_from_file(os.path.join(directory_with_filters, script))
                for function in functions:
                    if function[0] != "_":
                        list_of_filter_function_names.append((script, function))
    for script, filter_function in list_of_filter_function_names:
        assert filter_function in all_filters, \
            f"The function {filter_function} in the script {script} is not given in ALL_FILTERS, " \
            f"this should be added to ensure a correct order of filter functions." \
            f"If this function is not a filter add a _ before the function name"


def test_all_filters_no_duplicates():
    all_filters = [filter.__name__ for filter in ALL_FILTERS]
    assert len(all_filters) == len(set(all_filters)), "One of the filters appears twice in ALL_FILTERS"<|MERGE_RESOLUTION|>--- conflicted
+++ resolved
@@ -9,15 +9,13 @@
 
 
 REPAIR_PARENT_MASS_SMILES_FILTERS = \
-<<<<<<< HEAD
-    [msfilters.repair_smiles_of_salts, msfilters.repair_precursor_is_parent_mass,
-     msfilters.repair_parent_mass_is_molar_mass, msfilters.repair_adduct_based_on_smiles,
-=======
     [msfilters.repair_smiles_of_salts,
-     msfilters.repair_parent_mass_is_mol_wt, msfilters.repair_adduct_based_on_smiles,
->>>>>>> ed68f5d8
+     msfilters.repair_precursor_is_parent_mass,
+     msfilters.repair_parent_mass_is_molar_mass,
+     msfilters.repair_adduct_based_on_smiles,
      msfilters.repair_parent_mass_match_smiles_wrapper, ]
-DERIVE_ANNOTATION_FILTERS = [msfilters.derive_smiles_from_inchi, msfilters.derive_inchi_from_smiles,
+DERIVE_ANNOTATION_FILTERS = [msfilters.derive_smiles_from_inchi,
+                             msfilters.derive_inchi_from_smiles,
                              msfilters.derive_inchikey_from_inchi, ]
 
 
