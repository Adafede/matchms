import logging
import os
import re
import numpy as np
import pandas as pd
import pytest
from matchms import SpectrumProcessor
from matchms import filtering as msfilters
from matchms.filtering.default_pipelines import BASIC_FILTERS
from matchms.filtering.SpectrumProcessor import ProcessingReport, create_partial_function, objects_differ
from matchms.importing.load_spectra import load_spectra
from ..builder_Spectrum import SpectrumBuilder


@pytest.fixture
def spectra():
    s1 = SpectrumBuilder().with_metadata({"charge": "+1", "pepmass": 100}).with_mz([10, 20, 30]).with_intensities([0.1, 0.4, 10]).build()
    s2 = SpectrumBuilder().with_metadata({"charge": "-1", "pepmass": 102}).with_mz([10, 20, 30]).with_intensities([0.1, 0.2, 1]).build()
    s3 = (
        SpectrumBuilder()
        .with_metadata({"charge": -1, "pepmass": 104})
        .with_mz(
            [
                10,
            ]
        )
        .with_intensities(
            [
                0.1,
            ]
        )
        .build()
    )
    return [s1, s2, s3]


def test_filter_sorting_and_output():
    processing = SpectrumProcessor(
        filters=[
            "make_charge_int",
            "derive_ionmode",
            "correct_charge",
            "derive_adduct_from_name",
            "interpret_pepmass",
        ]
    )
    expected_filters = ["make_charge_int", "derive_adduct_from_name", "interpret_pepmass", "derive_ionmode", "correct_charge"]

    actual_filters = [x.__name__ for x in processing.filters]
    assert actual_filters == expected_filters
    # 2nd way to access the filter names via processing_steps attribute:
    expected_filters = [
<<<<<<< HEAD
        "make_charge_int",
        ("derive_adduct_from_name", {"remove_adduct_from_name": True}),
        "interpret_pepmass",
        "derive_ionmode",
        "correct_charge",
    ]
    assert processing.processing_steps == expected_filters


@pytest.mark.parametrize(
    "filter_step, expected",
    [
        [
            ("add_parent_mass", {"estimate_from_adduct": False}),
            ("add_parent_mass", {"estimate_from_adduct": False, "overwrite_existing_entry": False, "estimate_from_charge": True}),
        ],
        ["derive_adduct_from_name", ("derive_adduct_from_name", {"remove_adduct_from_name": True})],
        [("require_correct_ionmode", {"ion_mode_to_keep": "both"}), ("require_correct_ionmode", {"ion_mode_to_keep": "both"})],
    ],
)
=======
        ('make_charge_int', {'clone': True}),
        ('derive_adduct_from_name', {'remove_adduct_from_name': True, 'clone': True}),
        ('interpret_pepmass', {'clone': True}),
        ('derive_ionmode', {'clone': True}),
        ('correct_charge', {'clone': True}),
    ]

    assert processing.processing_steps == expected_filters


@pytest.mark.parametrize("filter_step, expected", [
    [("add_parent_mass", {'estimate_from_adduct': False, 'clone': True}),
     ('add_parent_mass', {'estimate_from_adduct': False, 'overwrite_existing_entry': False,
                          'estimate_from_charge': True, 'clone': True})],
    ["derive_adduct_from_name",
     ('derive_adduct_from_name', {'remove_adduct_from_name': True, 'clone': True})],
    [("require_correct_ionmode", {"ion_mode_to_keep": "both"}),
     ("require_correct_ionmode", {"ion_mode_to_keep": "both"})],
])
>>>>>>> ff53f9d3
def test_overwrite_default_settings(filter_step: str, expected):
    """Test if both default settings and set settings are returned in processing steps"""
    processor = SpectrumProcessor(filters=())
    processor.parse_and_add_filter(filter_step)
    expected_filters = [expected]
    assert processor.processing_steps == expected_filters


def test_incomplete_parameters():
    """Test if an error is raised when running an incomplete command"""
    with pytest.raises(AssertionError):
        processor = SpectrumProcessor(filters=())
        processor.parse_and_add_filter("require_correct_ionmode")

    with pytest.raises(ValueError):
        processor = SpectrumProcessor(filters=())
        processor.parse_and_add_filter(("add_parent_mass", {"estimate_from_adduct": False}, "some_incorrect_param"))


def test_string_output():
<<<<<<< HEAD
    processing = SpectrumProcessor(
        filters=[
            "make_charge_int",
            "interpret_pepmass",
            "derive_ionmode",
            "correct_charge",
        ]
    )
    expected_str = "Processing steps:\n- make_charge_int\n- interpret_pepmass\n- derive_ionmode\n- correct_charge\n"
=======
    processing = SpectrumProcessor(filters=["make_charge_int",
                                            "interpret_pepmass",
                                            "derive_ionmode",
                                            "correct_charge",
                                            ])
    expected_str = "Processing steps:\n- - make_charge_int\n  - clone: true\n- - interpret_pepmass\n  - clone: true" \
                   "\n- - derive_ionmode\n  - clone: true\n- - correct_charge\n  - clone: true\n"

>>>>>>> ff53f9d3
    assert str(processing) == expected_str


def test_no_filters():
    spectrum_in = SpectrumBuilder().with_metadata({}).build()
    processor = SpectrumProcessor(filters=())
    spectrum_out = processor.process_spectrum(spectrum_in)
    assert spectrum_out == spectrum_in


def test_filter_spectra(spectra):
<<<<<<< HEAD
    processor = SpectrumProcessor(
        filters=[
            "make_charge_int",
            "interpret_pepmass",
            "derive_ionmode",
            "correct_charge",
        ]
    )
    spectra, _ = processor.process_spectra(spectra)
=======
    processor = SpectrumProcessor(filters=["make_charge_int",
                                           "interpret_pepmass",
                                           "derive_ionmode",
                                           "correct_charge",
                                           ])
    spectra, report = processor.process_spectra(spectra)
>>>>>>> ff53f9d3

    assert len(spectra) == 3
    actual_masses = [s.get("precursor_mz") for s in spectra]
    expected_masses = [100, 102, 104]
    assert actual_masses == expected_masses
    assert report is None


def test_filter_spectra_report(spectra):
    processor = SpectrumProcessor(
        filters=[
            "make_charge_int",
            "interpret_pepmass",
            "derive_ionmode",
            "correct_charge",
        ]
    )
    processor.parse_and_add_filter(filter_description=("require_minimum_number_of_peaks", {"n_required": 2}))
    spectra, report = processor.process_spectra(spectra, create_report=True)
    assert len(spectra) == 2
    actual_masses = [s.get("precursor_mz") for s in spectra]
    expected_masses = [100, 102]
    assert actual_masses == expected_masses
    assert report.counter_number_processed == 3
    assert report.counter_changed_metadata == {"make_charge_int": 2, "interpret_pepmass": 3, "derive_ionmode": 3}
    expected_output = np.array([[1, 0, 0], [0, 3, 0], [0, 0, 0]])

    if pd.__version__ >= "2.2.0":
        # Test without pandas silent downcasting
        report_df = report.to_dataframe()
        assert np.all(report_df.loc[["require_minimum_number_of_peaks", "interpret_pepmass", "correct_charge"]].values == expected_output)

        # Test with pandas silent downcasting
        pd.set_option("future.no_silent_downcasting", False)
        report_df = report.to_dataframe()
        assert np.all(report_df.loc[["require_minimum_number_of_peaks", "interpret_pepmass", "correct_charge"]].values == expected_output)
    else:
        with pytest.raises(pd.errors.OptionError):
            pd.get_option("future.no_silent_downcasting")


def test_processing_report_class(spectra):
    processing_report = ProcessingReport()
    for s in spectra:
        spectrum_processed = s.clone()
        spectrum_processed.set("smiles", "test")
        processing_report.add_to_report(s, spectrum_processed, "test_filter")

    assert not processing_report.counter_removed_spectra
    assert processing_report.counter_changed_metadata == {"test_filter": 3}

    expected_repr_parts = r"Report\(\d, *defaultdict\(<class 'int'>, {}\), *{}, *{'test_filter': 3}, *{}\)"
    assert re.search(expected_repr_parts, repr(processing_report)) is not None


def test_filter_report_filter_does_not_support_cloning(spectra, caplog):
    def nonsense_inchikey(s):
        s_in = s.clone()
        s_in.set("inchikey", "NONSENSE")
        return s_in

    processor = SpectrumProcessor(
        filters=[
            "make_charge_int",
            "interpret_pepmass",
            "derive_ionmode",
            "correct_charge",
        ]
    )
    processor.parse_and_add_filter(nonsense_inchikey)

    with caplog.at_level(logging.ERROR):
        spectra, report = processor.process_spectra(spectra, create_report=True)

    assert report is not None
    assert "Processing report is set to True, but the filter function nonsense_inchikey does not support cloning." in caplog.text


def test_filter_no_report_filter_skip_cloning(spectra):
    def test_filter(s, clone=True):
        assert clone is False, f"Expected clone=False in Filter, but got {clone}"
        return s

    processor = SpectrumProcessor(filters=())
    processor.parse_and_add_filter(test_filter)
    spectra, report = processor.process_spectra(spectra, create_report=False)
    assert report is None


def test_adding_custom_filter(spectra):
    def nonsense_inchikey(s, clone=True):
        s_in = s.clone() if clone else s
        s_in.set("inchikey", "NONSENSE")
        return s_in

    processor = SpectrumProcessor(filters=["make_charge_int",
                                           "interpret_pepmass",
                                           "derive_ionmode",
                                           "correct_charge",
                                           ])
    processor.parse_and_add_filter(nonsense_inchikey)
    filters = processor.filters
    assert filters[-1].__name__ == "nonsense_inchikey"
    spectra, report = processor.process_spectra(spectra, create_report=True)
    assert report.counter_number_processed == 3
    assert report.counter_changed_metadata == {"make_charge_int": 2, "interpret_pepmass": 3, "derive_ionmode": 3, "nonsense_inchikey": 3}
    assert spectra[0].get("inchikey") == "NONSENSE", "Custom filter not executed properly"


def test_adding_custom_filter_with_parameters(spectra):
    def nonsense_inchikey_multiple(s, number, clone=True):
        s_in = s.clone() if clone else s
        s_in.set("inchikey", number * "NONSENSE")
        return s_in

    processor = SpectrumProcessor(
        filters=[
            "make_charge_int",
            "interpret_pepmass",
            "derive_ionmode",
            "correct_charge",
        ]
    )
    processor.parse_and_add_filter((nonsense_inchikey_multiple, {"number": 2}))
    filters = processor.filters
    assert filters[-1].__name__ == "nonsense_inchikey_multiple"
    spectra, report = processor.process_spectra(spectra, create_report=True)
    assert report.counter_number_processed == 3
    assert report.counter_changed_metadata == {"make_charge_int": 2, "interpret_pepmass": 3, "derive_ionmode": 3, "nonsense_inchikey_multiple": 3}
    assert spectra[0].get("inchikey") == "NONSENSENONSENSE", "Custom filter not executed properly"


@pytest.mark.parametrize("filter_position, expected", [[0, 0], [1, 1], [2, 2], [3, 3], [None, 4], [5, 4], [6, 4]])
def test_add_custom_filter_in_position(filter_position: int, expected):
    """Tests that a filter is added in the correct position"""

    def nonsense_inchikey_multiple(s, number):
        s.set("inchikey", number * "NONSENSE")
        return s

    processor = SpectrumProcessor(
        filters=[
            "make_charge_int",
            "interpret_pepmass",
            "derive_ionmode",
            "correct_charge",
        ]
    )
    processor.parse_and_add_filter((nonsense_inchikey_multiple, {"number": 2}), filter_position=filter_position)
    filters = processor.filters

    assert filters[expected].__name__ == "nonsense_inchikey_multiple"
    assert len(filters) == 5


def test_add_matchms_filter_in_position():
    processor = SpectrumProcessor(
        filters=[
            "make_charge_int",
            "interpret_pepmass",
            "derive_ionmode",
        ]
    )
    processor.parse_and_add_filter("correct_charge", filter_position=2)
    filters = processor.filters

    assert filters[2].__name__ == "correct_charge"
    assert len(filters) == 4


def test_add_custom_filter_with_parameters(spectra):
    def nonsense_inchikey_multiple(s, number, clone=True):
        s = s.clone() if clone else s
        s.set("inchikey", number * "NONSENSE")
        return s

    processor = SpectrumProcessor(
        filters=[
            "make_charge_int",
            "interpret_pepmass",
            "derive_ionmode",
            "correct_charge",
        ]
    )
    processor.parse_and_add_filter((nonsense_inchikey_multiple, {"number": 2}))
    filters = processor.filters

    assert filters[-1].__name__ == "nonsense_inchikey_multiple"
    spectra, _ = processor.process_spectra(spectra, create_report=True)
    assert spectra[0].get("inchikey") == "NONSENSENONSENSE", "Custom filter not executed properly"


@pytest.mark.parametrize(
    "filter_description",
    [("require_correct_ionmode", {"ion_mode_to_keep": "negative"}), (msfilters.require_correct_ionmode, {"ion_mode_to_keep": "negative"})],
)
def test_add_matchms_filter(filter_description, spectra):
    processor = SpectrumProcessor(
        filters=[
            "make_charge_int",
            "interpret_pepmass",
            "derive_ionmode",
            "correct_charge",
        ]
    )
    processor.parse_and_add_filter(filter_description)
    filters = processor.filters
    assert filters[-1].__name__ == "require_correct_ionmode"
    spectra, _ = processor.process_spectra(spectra)
    assert len(spectra) == 2


<<<<<<< HEAD
@pytest.mark.parametrize(
    "filter_description",
    [
        ("derive_adduct_from_name", {"remove_adduct_from_name": False}),
    ],
)
=======
@pytest.mark.parametrize("filter_description", [
    ("derive_adduct_from_name", {"remove_adduct_from_name": False, "clone": True}),
])
>>>>>>> ff53f9d3
def test_add_duplicated_filter_to_existing_pipeline(filter_description):
    """Tests if adding a filter that is already in the basic pipeline is overwritten and not duplicated"""
    processor = SpectrumProcessor(
        [
            "derive_adduct_from_name",
            "interpret_pepmass",
        ]
    )
    processor.parse_and_add_filter(filter_description)
    assert len(processor.processing_steps) == 2, "The duplicated filter was not replaced"
    assert filter_description in processor.processing_steps, "The new settings of the duplicated filter were not added"


def test_add_filter_twice():
    """Tests if adding a filter that is already in the basic pipeline is overwritten and not duplicated"""
    processor = SpectrumProcessor(filters=())
    processor.parse_and_add_filter(("derive_adduct_from_name", {"remove_adduct_from_name": False}))
    processor.parse_and_add_filter("derive_adduct_from_name")
    assert processor.processing_steps == [("derive_adduct_from_name", {"remove_adduct_from_name": True, 'clone': True})]


def test_add_all_filter_types(spectra):
    def nonsense_inchikey_multiple(s, number, clone=True):
        s = s.clone() if clone else s
        s.set("inchikey", number * "NONSENSE")
        return s

    def nonsense_inchikey(s, clone=True):
        s_in = s.clone() if clone else s
        s_in.set("inchikey", "NONSENSE")
        return s_in

    processor = SpectrumProcessor(
        filters=[
            "make_charge_int",
            msfilters.interpret_pepmass,
            nonsense_inchikey,
            (msfilters.derive_adduct_from_name, {"remove_adduct_from_name": False}),
            (nonsense_inchikey_multiple, {"number": 2}),
        ]
    )
    filters = processor.filters
    assert [filter_func.__name__ for filter_func in filters] == [
        "make_charge_int",
        "derive_adduct_from_name",
        "interpret_pepmass",
        "nonsense_inchikey",
        "nonsense_inchikey_multiple",
    ]
    processor.process_spectra(spectra)
    spectra, _ = processor.process_spectra(spectra)
    assert spectra[0].get("inchikey") == "NONSENSENONSENSE", "Custom filter not executed properly"


def test_save_spectra_spectrum_processor(spectra, tmp_path):
    processor = SpectrumProcessor(BASIC_FILTERS)
    filename = os.path.join(tmp_path, "spectra.msp")

    _, _ = processor.process_spectra(spectra, cleaned_spectra_file=str(filename))
    assert os.path.exists(filename)

    # Reload spectra and compare lengths
    reloaded_spectra = list(load_spectra(str(filename)))
    assert len(reloaded_spectra) == len(spectra)

    # Check that the processed spectra are stored
    for spectrum in reloaded_spectra:
        assert spectrum.get("precursor_mz") is not None


def test_save_spectra_spectrum_processor_none_spectra(spectra, tmp_path):
    processor = SpectrumProcessor(BASIC_FILTERS + [(msfilters.require_correct_ionmode, {"ion_mode_to_keep": "positive"})])
    filename = os.path.join(tmp_path, "spectra.msp")

    _, _ = processor.process_spectra(spectra, cleaned_spectra_file=str(filename))
    assert os.path.exists(filename)

    # Reload spectra and compare lengths
    reloaded_spectra = list(load_spectra(str(filename)))
    assert len(reloaded_spectra) == 1

    # Check that the processed spectra are stored
    for spectrum in reloaded_spectra:
        assert spectrum.get("precursor_mz") is not None


@pytest.mark.parametrize(
    "ftype, should_work",
    [
        ["msp", True],
        ["mgf", True],
        ["json", False],
    ],
)
def test_save_partial_spectra_spectrum_processor(ftype, should_work, spectra, tmp_path):
    processor = SpectrumProcessor(BASIC_FILTERS)

    # Deliberately introduce invalid spectrum
    spectra[-2] = "Lorem Ipsum"

    filename = os.path.join(tmp_path, f"spectra.{ftype}")

    with pytest.raises(Exception):
        _, _ = processor.process_spectra(spectra, cleaned_spectra_file=str(filename))

    if should_work:
        assert os.path.exists(filename)

        # Reload spectra and compare lengths
        reloaded_spectra = list(load_spectra(str(filename)))

        # Make sure we are only missing last two "spectra"
        assert len(reloaded_spectra) == len(spectra) - 2

        # Check that the processed spectra are stored
        for spectrum in reloaded_spectra:
            assert spectrum.get("precursor_mz") is not None
    else:
        assert not os.path.exists(filename)


@pytest.mark.parametrize(
    "first, second, expected",
    [
        (1, 1, False),
        (1, 2, True),
        ("a", "a", False),
        ("a", "b", True),
        ([1, 2, 3], [1, 2, 3], False),
        ([1, 2, 3], [3, 2, 1], True),
        (np.array([1, 2, 3]), np.array([1, 2, 3]), False),
        (np.array([1, 2, 3]), np.array([3, 2, 1]), True),
        (np.array([1, 2, 3]), np.array([1, 2, 3, 4]), True),
        (np.array([1, 2, 3]), [1, 2, 3], False),
        ([1, 2, 3], np.array([1, 2, 3]), False),
        (np.array([1, 2, 3]), 1, True),
        (np.array([1, 2, 3]), "a", True),
        ("a", np.array([1, 2, 3]), True),
        (1, np.array([1, 2, 3]), True),
    ],
)
def test_objects_differ(first, second, expected):
    assert objects_differ(first, second) == expected


@pytest.mark.parametrize(
    "filter_params, expected_result, expected_exception",
    [
        ({"a": 2}, 5, None),
        (None, 5, None),
        ("invalid_param", None, ValueError),
    ],
)
def test_create_partial_filter(filter_params, expected_result, expected_exception):
    def sample_filter(a, b):
        return a + b

    if expected_exception:
        with pytest.raises(expected_exception, match="Expected a dictionary for filter_args got"):
            create_partial_function(sample_filter, filter_params)
    else:
        partial_func = create_partial_function(sample_filter, filter_params)
        if filter_params:
            assert partial_func(b=3) == expected_result
        else:
            assert partial_func(a=2, b=3) == expected_result

        assert partial_func.__name__ == "sample_filter"<|MERGE_RESOLUTION|>--- conflicted
+++ resolved
@@ -50,48 +50,26 @@
     assert actual_filters == expected_filters
     # 2nd way to access the filter names via processing_steps attribute:
     expected_filters = [
-<<<<<<< HEAD
-        "make_charge_int",
-        ("derive_adduct_from_name", {"remove_adduct_from_name": True}),
-        "interpret_pepmass",
-        "derive_ionmode",
-        "correct_charge",
+        ("make_charge_int", {"clone": True}),
+        ("derive_adduct_from_name", {"remove_adduct_from_name": True, "clone": True}),
+        ("interpret_pepmass", {"clone": True}),
+        ("derive_ionmode", {"clone": True}),
+        ("correct_charge", {"clone": True}),
     ]
     assert processing.processing_steps == expected_filters
 
 
 @pytest.mark.parametrize(
-    "filter_step, expected",
-    [
-        [
-            ("add_parent_mass", {"estimate_from_adduct": False}),
-            ("add_parent_mass", {"estimate_from_adduct": False, "overwrite_existing_entry": False, "estimate_from_charge": True}),
-        ],
-        ["derive_adduct_from_name", ("derive_adduct_from_name", {"remove_adduct_from_name": True})],
-        [("require_correct_ionmode", {"ion_mode_to_keep": "both"}), ("require_correct_ionmode", {"ion_mode_to_keep": "both"})],
-    ],
+  "filter_step, expected",
+  [
+      [
+          ("add_parent_mass", {"estimate_from_adduct": False, "clone": True}),
+          ("add_parent_mass", {"estimate_from_adduct": False, "overwrite_existing_entry": False, "estimate_from_charge": True, "clone": True})
+      ],
+      ["derive_adduct_from_name", ("derive_adduct_from_name", {"remove_adduct_from_name": True, "clone": True})],
+      [("require_correct_ionmode", {"ion_mode_to_keep": "both"}), ("require_correct_ionmode", {"ion_mode_to_keep": "both"})],
+  ]
 )
-=======
-        ('make_charge_int', {'clone': True}),
-        ('derive_adduct_from_name', {'remove_adduct_from_name': True, 'clone': True}),
-        ('interpret_pepmass', {'clone': True}),
-        ('derive_ionmode', {'clone': True}),
-        ('correct_charge', {'clone': True}),
-    ]
-
-    assert processing.processing_steps == expected_filters
-
-
-@pytest.mark.parametrize("filter_step, expected", [
-    [("add_parent_mass", {'estimate_from_adduct': False, 'clone': True}),
-     ('add_parent_mass', {'estimate_from_adduct': False, 'overwrite_existing_entry': False,
-                          'estimate_from_charge': True, 'clone': True})],
-    ["derive_adduct_from_name",
-     ('derive_adduct_from_name', {'remove_adduct_from_name': True, 'clone': True})],
-    [("require_correct_ionmode", {"ion_mode_to_keep": "both"}),
-     ("require_correct_ionmode", {"ion_mode_to_keep": "both"})],
-])
->>>>>>> ff53f9d3
 def test_overwrite_default_settings(filter_step: str, expected):
     """Test if both default settings and set settings are returned in processing steps"""
     processor = SpectrumProcessor(filters=())
@@ -112,7 +90,6 @@
 
 
 def test_string_output():
-<<<<<<< HEAD
     processing = SpectrumProcessor(
         filters=[
             "make_charge_int",
@@ -121,17 +98,8 @@
             "correct_charge",
         ]
     )
-    expected_str = "Processing steps:\n- make_charge_int\n- interpret_pepmass\n- derive_ionmode\n- correct_charge\n"
-=======
-    processing = SpectrumProcessor(filters=["make_charge_int",
-                                            "interpret_pepmass",
-                                            "derive_ionmode",
-                                            "correct_charge",
-                                            ])
-    expected_str = "Processing steps:\n- - make_charge_int\n  - clone: true\n- - interpret_pepmass\n  - clone: true" \
-                   "\n- - derive_ionmode\n  - clone: true\n- - correct_charge\n  - clone: true\n"
-
->>>>>>> ff53f9d3
+    expected_str = "Processing steps:\n- - make_charge_int\n  - clone: true\n- - interpret_pepmass\n  - clone: true" "\n- - derive_ionmode\n  - clone: true\n- - correct_charge\n  - clone: true\n"
+
     assert str(processing) == expected_str
 
 
@@ -143,24 +111,15 @@
 
 
 def test_filter_spectra(spectra):
-<<<<<<< HEAD
-    processor = SpectrumProcessor(
-        filters=[
-            "make_charge_int",
-            "interpret_pepmass",
-            "derive_ionmode",
-            "correct_charge",
-        ]
-    )
-    spectra, _ = processor.process_spectra(spectra)
-=======
-    processor = SpectrumProcessor(filters=["make_charge_int",
-                                           "interpret_pepmass",
-                                           "derive_ionmode",
-                                           "correct_charge",
-                                           ])
+    processor = SpectrumProcessor(
+        filters=[
+            "make_charge_int",
+            "interpret_pepmass",
+            "derive_ionmode",
+            "correct_charge",
+        ]
+    )
     spectra, report = processor.process_spectra(spectra)
->>>>>>> ff53f9d3
 
     assert len(spectra) == 3
     actual_masses = [s.get("precursor_mz") for s in spectra]
@@ -373,18 +332,12 @@
     assert len(spectra) == 2
 
 
-<<<<<<< HEAD
 @pytest.mark.parametrize(
     "filter_description",
     [
-        ("derive_adduct_from_name", {"remove_adduct_from_name": False}),
-    ],
+        ("derive_adduct_from_name", {"remove_adduct_from_name": False, "clone": True}),
+    ]
 )
-=======
-@pytest.mark.parametrize("filter_description", [
-    ("derive_adduct_from_name", {"remove_adduct_from_name": False, "clone": True}),
-])
->>>>>>> ff53f9d3
 def test_add_duplicated_filter_to_existing_pipeline(filter_description):
     """Tests if adding a filter that is already in the basic pipeline is overwritten and not duplicated"""
     processor = SpectrumProcessor(
