--- conflicted
+++ resolved
@@ -1,6 +1,9 @@
+import numpy
 import pytest
-<<<<<<< HEAD
+from testfixtures import LogCapture
 from matchms.filtering import require_precursor_below_mz
+from matchms.logging_functions import reset_matchms_logger
+from matchms.logging_functions import set_matchms_logger_level
 from .builder_Spectrum import SpectrumBuilder
 
 
@@ -13,43 +16,6 @@
     spectrum_in = SpectrumBuilder().with_metadata(metadata).build()
     spectrum = require_precursor_below_mz(spectrum_in, max_mz=max_mz)
     assert spectrum == expected
-=======
-from testfixtures import LogCapture
-from matchms import Spectrum
-from matchms.filtering import require_precursor_below_mz
-from matchms.logging_functions import reset_matchms_logger
-from matchms.logging_functions import set_matchms_logger_level
-
-
-def test_require_precursor_below_mz_no_params():
-    """Using default parameterse with precursor mz present."""
-    mz = numpy.array([10, 20, 30, 40], dtype="float")
-    intensities = numpy.array([0, 1, 10, 100], dtype="float")
-    spectrum_in = Spectrum(mz=mz, intensities=intensities)
-    spectrum_in.set("precursor_mz", 60.)
-
-    spectrum = require_precursor_below_mz(spectrum_in)
-
-    assert spectrum == spectrum_in, "Expected no changes."
-
-
-def test_require_precursor_below_mz_max_50():
-    """Set max_mz to 50."""
-    set_matchms_logger_level("INFO")
-    mz = numpy.array([10, 20, 30, 40], dtype="float")
-    intensities = numpy.array([0, 1, 10, 100], dtype="float")
-    spectrum_in = Spectrum(mz=mz, intensities=intensities)
-    spectrum_in.set("precursor_mz", 60.)
-
-    with LogCapture() as log:
-        spectrum = require_precursor_below_mz(spectrum_in, max_mz=50)
-
-    assert spectrum is None, "Expected spectrum to be None."
-    log.check(
-        ('matchms', 'INFO', 'Spectrum with precursor_mz 60.0 (>50) was set to None.')
-    )
-    reset_matchms_logger()
->>>>>>> 5e0b0392
 
 
 def test_if_spectrum_is_cloned():
@@ -86,4 +52,34 @@
     """Test if input spectrum is None."""
     spectrum_in = None
     spectrum = require_precursor_below_mz(spectrum_in)
-    assert spectrum is None+    assert spectrum is None
+
+
+def test_require_precursor_below_mz_no_params():
+    """Using default parameterse with precursor mz present."""
+    mz = numpy.array([10, 20, 30, 40], dtype="float")
+    intensities = numpy.array([0, 1, 10, 100], dtype="float")
+    spectrum_in = SpectrumBuilder().with_mz(mz).with_intensities(intensities).build()
+    spectrum_in.set("precursor_mz", 60.)
+
+    spectrum = require_precursor_below_mz(spectrum_in)
+
+    assert spectrum == spectrum_in, "Expected no changes."
+
+
+def test_require_precursor_below_mz_max_50():
+    """Set max_mz to 50."""
+    set_matchms_logger_level("INFO")
+    mz = numpy.array([10, 20, 30, 40], dtype="float")
+    intensities = numpy.array([0, 1, 10, 100], dtype="float")
+    spectrum_in = SpectrumBuilder().with_mz(mz).with_intensities(intensities).build()
+    spectrum_in.set("precursor_mz", 60.)
+
+    with LogCapture() as log:
+        spectrum = require_precursor_below_mz(spectrum_in, max_mz=50)
+
+    assert spectrum is None, "Expected spectrum to be None."
+    log.check(
+        ('matchms', 'INFO', 'Spectrum with precursor_mz 60.0 (>50) was set to None.')
+    )
+    reset_matchms_logger()