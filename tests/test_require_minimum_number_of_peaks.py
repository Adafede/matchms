from matchms import Spectrum
from matchms.filtering import require_minimum_number_of_peaks
import numpy


def test_require_minimum_number_of_peaks_no_params():

    mz = numpy.array([10, 20, 30, 40], dtype="float")
    intensities = numpy.array([0, 1, 10, 100], dtype="float")
    spectrum_in = Spectrum(mz=mz, intensities=intensities)

    spectrum = require_minimum_number_of_peaks(spectrum_in)

    assert spectrum is None, "Expected None because the number of peaks (4) is less than the default threshold (10)."


def test_require_minimum_number_of_peaks_required_4():

    mz = numpy.array([10, 20, 30, 40], dtype="float")
    intensities = numpy.array([0, 1, 10, 100], dtype="float")
    spectrum_in = Spectrum(mz=mz, intensities=intensities)

    spectrum = require_minimum_number_of_peaks(spectrum_in, n_required=4)

    assert spectrum == spectrum_in, "Expected the spectrum to qualify because the number of peaks (4) is equal to the" \
                                    "required number (4)."


def test_require_minimum_number_of_peaks_required_4_or_1_no_parent_mass():

    mz = numpy.array([10, 20, 30, 40], dtype="float")
    intensities = numpy.array([0, 1, 10, 100], dtype="float")
    spectrum_in = Spectrum(mz=mz, intensities=intensities)

    spectrum = require_minimum_number_of_peaks(spectrum_in, n_required=4, ratio_required=0.1)

    assert spectrum == spectrum_in, "Expected the spectrum to qualify because the number of peaks (4) is equal to the" \
                                    "required number (4)."


def test_require_minimum_number_of_peaks_required_4_or_1():

    mz = numpy.array([10, 20, 30, 40], dtype="float")
    intensities = numpy.array([0, 1, 10, 100], dtype="float")
    metadata = dict(parent_mass=10)
    spectrum_in = Spectrum(mz=mz, intensities=intensities, metadata=metadata)

    spectrum = require_minimum_number_of_peaks(spectrum_in, n_required=4, ratio_required=0.1)

    assert spectrum == spectrum_in, "Expected the spectrum to qualify because the number of peaks (4) is equal to the" \
                                    "required number (4)."


<<<<<<< HEAD
=======
def test_require_minimum_number_of_peaks_required_4_ratio_none():
    """Test if parent_mass scaling is properly ignored when not passing ratio_required."""
    mz = numpy.array([10, 20, 30, 40], dtype="float")
    intensities = numpy.array([0, 1, 10, 100], dtype="float")
    metadata = dict(parent_mass=100)
    spectrum_in = Spectrum(mz=mz, intensities=intensities, metadata=metadata)

    spectrum = require_minimum_number_of_peaks(spectrum_in, n_required=4)

    assert spectrum == spectrum_in, "Expected the spectrum to qualify because the number of peaks (4) is equal to the" \
                                    "required number (4)."


>>>>>>> 2e541af9
def test_require_minimum_number_of_peaks_required_4_or_10():

    mz = numpy.array([10, 20, 30, 40], dtype="float")
    intensities = numpy.array([0, 1, 10, 100], dtype="float")
    metadata = dict(parent_mass=100)
    spectrum_in = Spectrum(mz=mz, intensities=intensities, metadata=metadata)

    spectrum = require_minimum_number_of_peaks(spectrum_in, n_required=4, ratio_required=0.1)

    assert spectrum is None, "Did not expect the spectrum to qualify because the number of peaks (4) is less " \
                             "than the required number (10)."


def test_require_minimum_number_of_peaks_required_5_or_1():

    mz = numpy.array([10, 20, 30, 40], dtype="float")
    intensities = numpy.array([0, 1, 10, 100], dtype="float")
    metadata = dict(parent_mass=10)
    spectrum_in = Spectrum(mz=mz, intensities=intensities, metadata=metadata)

    spectrum = require_minimum_number_of_peaks(spectrum_in, n_required=5, ratio_required=0.1)

    assert spectrum is None, "Did not expect the spectrum to qualify because the number of peaks (4) is less " \
                             "than the required number (5)."


def test_require_minimum_number_of_peaks_required_5_or_10():

    mz = numpy.array([10, 20, 30, 40], dtype="float")
    intensities = numpy.array([0, 1, 10, 100], dtype="float")
    metadata = dict(parent_mass=100)
    spectrum_in = Spectrum(mz=mz, intensities=intensities, metadata=metadata)

    spectrum = require_minimum_number_of_peaks(spectrum_in, n_required=5, ratio_required=0.1)

    assert spectrum is None, "Did not expect the spectrum to qualify because the number of peaks (4) is less " \
                             "than the required number (10)."<|MERGE_RESOLUTION|>--- conflicted
+++ resolved
@@ -51,8 +51,6 @@
                                     "required number (4)."
 
 
-<<<<<<< HEAD
-=======
 def test_require_minimum_number_of_peaks_required_4_ratio_none():
     """Test if parent_mass scaling is properly ignored when not passing ratio_required."""
     mz = numpy.array([10, 20, 30, 40], dtype="float")
@@ -66,7 +64,6 @@
                                     "required number (4)."
 
 
->>>>>>> 2e541af9
 def test_require_minimum_number_of_peaks_required_4_or_10():
 
     mz = numpy.array([10, 20, 30, 40], dtype="float")
