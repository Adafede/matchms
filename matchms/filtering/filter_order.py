from matchms import filtering as msfilters


# List all filters in a functionally working order

# IMPORTANT!! IF YOU CHANGE ANYTHING HERE PLEASE ADD A TEST to test_all_filter_order.py
# to ensure it is not changed back by accident later.
ALL_FILTERS = [msfilters.make_charge_int,
               msfilters.add_compound_name,
               msfilters.derive_adduct_from_name,
               msfilters.derive_formula_from_name,
               msfilters.clean_compound_name,
               msfilters.interpret_pepmass,
               msfilters.add_precursor_mz,
               msfilters.add_retention_index,
               msfilters.add_retention_time,
               msfilters.derive_ionmode,
               msfilters.correct_charge,
               msfilters.require_precursor_mz,
               msfilters.harmonize_undefined_inchikey,
               msfilters.harmonize_undefined_inchi,
               msfilters.harmonize_undefined_smiles,
               msfilters.repair_inchi_inchikey_smiles,
               msfilters.clean_adduct,
               msfilters.add_parent_mass,
               msfilters.derive_annotation_from_compound_name,
               msfilters.derive_smiles_from_inchi,
               msfilters.derive_inchi_from_smiles,
               msfilters.derive_inchikey_from_inchi,
               msfilters.repair_smiles_of_salts,
<<<<<<< HEAD
               msfilters.repair_parent_mass_is_mol_wt,
               msfilters.repair_adduct_and_parent_mass_based_on_smiles,
=======
               msfilters.repair_parent_mass_is_molar_mass,
               msfilters.repair_adduct_based_on_smiles,
>>>>>>> 84233e33
               msfilters.repair_parent_mass_match_smiles_wrapper,
               msfilters.repair_not_matching_annotation,
               msfilters.require_valid_annotation,
               msfilters.require_correct_ionmode,
               msfilters.require_precursor_below_mz,
               msfilters.require_parent_mass_match_smiles,
               msfilters.require_retention_index,
               msfilters.require_retention_time,
               msfilters.normalize_intensities,
               msfilters.select_by_intensity,
               msfilters.select_by_mz,
               msfilters.select_by_relative_intensity,
               msfilters.remove_peaks_around_precursor_mz,
               msfilters.remove_peaks_outside_top_k,
               msfilters.reduce_to_number_of_peaks,
               msfilters.require_minimum_number_of_peaks,
               msfilters.require_minimum_number_of_high_peaks,
               msfilters.add_fingerprint,
               msfilters.add_losses,
               ]

FILTER_FUNCTION_NAMES = {x.__name__: x for x in ALL_FILTERS}<|MERGE_RESOLUTION|>--- conflicted
+++ resolved
@@ -28,13 +28,8 @@
                msfilters.derive_inchi_from_smiles,
                msfilters.derive_inchikey_from_inchi,
                msfilters.repair_smiles_of_salts,
-<<<<<<< HEAD
-               msfilters.repair_parent_mass_is_mol_wt,
+               msfilters.repair_parent_mass_is_molar_mass,
                msfilters.repair_adduct_and_parent_mass_based_on_smiles,
-=======
-               msfilters.repair_parent_mass_is_molar_mass,
-               msfilters.repair_adduct_based_on_smiles,
->>>>>>> 84233e33
                msfilters.repair_parent_mass_match_smiles_wrapper,
                msfilters.repair_not_matching_annotation,
                msfilters.require_valid_annotation,
