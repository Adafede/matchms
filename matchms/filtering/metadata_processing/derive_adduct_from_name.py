import logging
import re
from typing import List, Optional
from matchms.filtering.filter_utils.interpret_unknown_adduct import get_multiplier_and_mass_from_adduct
from matchms.Spectrum import Spectrum
from matchms.typing import SpectrumType
from ..filter_utils.load_known_adducts import load_known_adducts
from .clean_adduct import _clean_adduct


logger = logging.getLogger("matchms")


<<<<<<< HEAD
def derive_adduct_from_name(spectrum_in: Spectrum, remove_adduct_from_name: bool = True) -> Optional[Spectrum]:
=======
def derive_adduct_from_name(spectrum_in: Spectrum,
                            remove_adduct_from_name: bool = True, clone: Optional[bool] = True) -> Optional[SpectrumType]:
>>>>>>> ff53f9d3
    """Find adduct in compound name and add to metadata (if not present yet).

    Method to interpret the given compound name to find the adduct.

    Parameters
    ----------
    spectrum_in:
        Input spectrum.
    remove_adduct_from_name:
        Remove found adducts from compound name if set to True. Default is True.
    clone:
        Optionally clone the Spectrum.

    Returns
    -------
    Spectrum or None
        Spectrum with added adduct, or `None` if not present.
    """
    if spectrum_in is None:
        return None

    spectrum = spectrum_in.clone() if clone else spectrum_in

    compound_name = spectrum.get("compound_name", None)
    if compound_name is None:
        if spectrum.get("name", None) not in [None, ""]:
            logger.warning("Found 'name' but not 'compound_name' in metadataApply 'add_compound_name' filter first.")
        return spectrum
    # Detect adduct in compound name
    parts_that_look_like_adduct = []
    name_split = compound_name.split(" ")
    for name_part in name_split:
        if _looks_like_adduct(name_part):
            # Some adducts occur more than once. So they are all removed.
            parts_that_look_like_adduct.append(name_part)

    if remove_adduct_from_name and len(parts_that_look_like_adduct) > 0:
        name_adduct_removed = " ".join([x for x in name_split if x not in parts_that_look_like_adduct])
        name_adduct_removed = name_adduct_removed.strip("; ")
        spectrum.set("compound_name", name_adduct_removed)
        logger.info("Removed adduct %s from compound name.", parts_that_look_like_adduct)

    if len(parts_that_look_like_adduct) > 0 and not _looks_like_adduct(spectrum.get("adduct")):
        best_adduct = _select_best_adduct(parts_that_look_like_adduct)
        if best_adduct:
            # Add found adduct to metadata (if not present yet)
            spectrum.set("adduct", best_adduct)
            logger.info("Added adduct %s from the compound name to metadata.", spectrum.get("adduct"))

    return spectrum


def _select_best_adduct(list_of_adducts: List[str]) -> Optional[str]:
    """Selects an adduct that can actually be interpreted (complete with charge and known elements)"""
    unique_cleaned_adducts = list({_clean_adduct(adduct) for adduct in list_of_adducts})
    if len(unique_cleaned_adducts) == 1:
        return unique_cleaned_adducts[0]

    completely_correct_adduct = []
    for adduct in unique_cleaned_adducts:
        multiplier, correction_mass = get_multiplier_and_mass_from_adduct(adduct)
        # check if both multiplier and correction mass are not None
        if multiplier and correction_mass:
            completely_correct_adduct.append(adduct)
    if len(completely_correct_adduct) == 0:
        return None
    if len(completely_correct_adduct) == 1:
        return completely_correct_adduct[0]
    logger.warning(
        "Two potential adducts were found in the compound name that are both valid adducts. The first adduct is used. The adducts found are: %s",
        completely_correct_adduct,
    )
    return completely_correct_adduct[0]


def _looks_like_adduct(adduct):
    """Return True if input string has expected format of an adduct."""
    if not isinstance(adduct, str):
        return False
    # Clean adduct
    adduct = _clean_adduct(adduct)
    # Load lists of default known adducts
    known_adducts = load_known_adducts()
    if adduct in list(known_adducts["adduct"]):
        return True

    # Expect format like: "[2M-H]" or "[2M+Na]+"
    regexp1 = r"^\[(([0-4]M)|(M[0-9])|(M))((Br)|(Br81)|(Cl)|(Cl37)|(S)){0,}[+-][A-Z0-9\+\-\(\)aglire]{1,}[\]0-4+-]{1,4}"
    return re.search(regexp1, adduct) is not None<|MERGE_RESOLUTION|>--- conflicted
+++ resolved
@@ -11,12 +11,7 @@
 logger = logging.getLogger("matchms")
 
 
-<<<<<<< HEAD
-def derive_adduct_from_name(spectrum_in: Spectrum, remove_adduct_from_name: bool = True) -> Optional[Spectrum]:
-=======
-def derive_adduct_from_name(spectrum_in: Spectrum,
-                            remove_adduct_from_name: bool = True, clone: Optional[bool] = True) -> Optional[SpectrumType]:
->>>>>>> ff53f9d3
+def derive_adduct_from_name(spectrum_in: Spectrum, remove_adduct_from_name: bool = True, clone: Optional[bool] = True) -> Optional[SpectrumType]:
     """Find adduct in compound name and add to metadata (if not present yet).
 
     Method to interpret the given compound name to find the adduct.
