import numpy
from matchms import Spikes


def select_by_relative_intensity(spectrum_in, intensity_from=0.0, intensity_to=1.0):

    if spectrum_in is None:
        return None

    spectrum = spectrum_in.clone()

    assert intensity_from >= 0.0, "'intensity_from' should be larger than or equal to 0."
    assert intensity_to <= 1.0, "'intensity_to' should be smaller than or equal to 1.0."
    assert intensity_from <= intensity_to, "'intensity_from' should be smaller than or equal to 'intensity_to'."

<<<<<<< HEAD
    scale_factor = numpy.max(spectrum.peaks.intensities)
    intensities = spectrum.peaks.intensities / scale_factor
=======
    if spectrum.intensities.size > 0:
        scale_factor = numpy.max(spectrum.intensities)
        intensities = spectrum.intensities / scale_factor
>>>>>>> 47cf40f4

        condition = numpy.logical_and(intensity_from <= intensities, intensities <= intensity_to)

<<<<<<< HEAD
    spectrum.peaks = Spikes(mz=spectrum.peaks.mz[condition],
                            intensities=spectrum.peaks.intensities[condition])
=======
        spectrum.mz = spectrum.mz[condition]
        spectrum.intensities = spectrum.intensities[condition]
>>>>>>> 47cf40f4

    return spectrum<|MERGE_RESOLUTION|>--- conflicted
+++ resolved
@@ -13,23 +13,13 @@
     assert intensity_to <= 1.0, "'intensity_to' should be smaller than or equal to 1.0."
     assert intensity_from <= intensity_to, "'intensity_from' should be smaller than or equal to 'intensity_to'."
 
-<<<<<<< HEAD
-    scale_factor = numpy.max(spectrum.peaks.intensities)
-    intensities = spectrum.peaks.intensities / scale_factor
-=======
-    if spectrum.intensities.size > 0:
-        scale_factor = numpy.max(spectrum.intensities)
-        intensities = spectrum.intensities / scale_factor
->>>>>>> 47cf40f4
+    if spectrum.peaks.intensities.size > 0:
+        scale_factor = numpy.max(spectrum.peaks.intensities)
+        normalized_intensities = spectrum.peaks.intensities / scale_factor
 
-        condition = numpy.logical_and(intensity_from <= intensities, intensities <= intensity_to)
+        condition = numpy.logical_and(intensity_from <= normalized_intensities, normalized_intensities <= intensity_to)
 
-<<<<<<< HEAD
-    spectrum.peaks = Spikes(mz=spectrum.peaks.mz[condition],
-                            intensities=spectrum.peaks.intensities[condition])
-=======
-        spectrum.mz = spectrum.mz[condition]
-        spectrum.intensities = spectrum.intensities[condition]
->>>>>>> 47cf40f4
+        spectrum.peaks = Spikes(mz=spectrum.peaks.mz[condition],
+                                intensities=spectrum.peaks.intensities[condition])
 
     return spectrum