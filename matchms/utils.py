import re
from typing import Optional
import numpy
from rdkit import Chem
from rdkit.Chem import AllChem


def convert_smiles_to_inchi(smiles: str) -> Optional[str]:
    return mol_converter(smiles, "smiles", "inchi")


def convert_inchi_to_smiles(inchi: str) -> Optional[str]:
    return mol_converter(inchi, "inchi", "smiles")


def convert_inchi_to_inchikey(inchi: str) -> Optional[str]:
    return mol_converter(inchi, "inchi", "inchikey")


def mol_converter(mol_input: str, input_type: str, output_type: str) -> Optional[str]:
    """Convert molecular representations using rdkit.

    Convert from "smiles" or "inchi" to "inchi", "smiles", or "inchikey".

    Parameters
    ----------
    mol_input
        Input data in "inchi" or "smiles" molecular representation.
    input_type
        Define input type: "smiles" for smiles and "inchi" for inchi.
    output_type
        Define output type: "smiles", "inchi", or "inchikey".

    Returns:
    --------

    Mol string in output type or None when conversion failure occurs.
    """
    input_function = {"inchi": Chem.MolFromInchi,
                      "smiles": Chem.MolFromSmiles}
    output_function = {"inchi": Chem.MolToInchi,
                       "smiles": Chem.MolToSmiles,
                       "inchikey": Chem.MolToInchiKey}

    mol = input_function[input_type](mol_input.strip('"'))
    if mol is None:
        return None

    output = output_function[output_type](mol)
    if output:
        return output
    return None


def is_valid_inchi(inchi: str) -> bool:
    """Return True if input string is valid InChI.

    This functions test if string can be read by rdkit as InChI.

    Parameters
    ----------
    inchi
        Input string to test if it has format of InChI.
    """
    # First quick test to avoid excess in-depth testing
    if inchi is None:
        return False
    inchi = inchi.strip('"')
    regexp = r"(InChI=1|1)(S\/|\/)[0-9, A-Z, a-z,\.]{2,}\/(c|h)[0-9]"
    if not re.search(regexp, inchi):
        return False
    # Proper chemical test
    mol = Chem.MolFromInchi(inchi)
    if mol:
        return True
    return False


def is_valid_smiles(smiles: str) -> bool:
    """Return True if input string is valid smiles.

    This functions test if string can be read by rdkit as smiles.

    Parameters
    ----------
    smiles
        Input string to test if it can be imported as smiles.
    """
    if smiles is None:
        return False

    regexp = r"^([^J][0-9BCOHNSOPIFKcons@+\-\[\]\(\)\\\/%=#$,.~&!|Si|Se|Br|Mg|Na|Cl|Al]{3,})$"
    if not re.match(regexp, smiles):
        return False

    mol = Chem.MolFromSmiles(smiles)
    if mol:
        return True
    return False


def is_valid_inchikey(inchikey: str) -> bool:
    """Return True if string has format of inchikey.

    Parameters
    ----------
    inchikey
        Input string to test if it format of an inchikey.
    """
    if inchikey is None:
        return False

    regexp = r"[A-Z]{14}-[A-Z]{10}-[A-Z]"
    if re.fullmatch(regexp, inchikey):
        return True
    return False


<<<<<<< HEAD
def derive_fingerprint_from_smiles(smiles: str, fingerprint_type: str, nbits: int) -> numpy.ndarray:
    """Calculate molecule fingerprint based on given smiles or inchi (using rdkit).

    Parameters
    ----------
    smiles
        Input smiles to derive fingerprint from.
    fingerprint_type
        Determine method for deriving molecular fingerprints. Supported choices are 'daylight',
        'morgan1', 'morgan2', 'morgan3'.
    nbits
        Dimension or number of bits of generated fingerprint.

    Returns
    -------
    fingerprint
        Molecular fingerprint.
    """
    mol = Chem.MolFromSmiles(smiles)
    if mol is None:
        return None
    return mol_to_fingerprint(mol, fingerprint_type, nbits)


def derive_fingerprint_from_inchi(inchi: str, fingerprint_type: str, nbits: int) -> numpy.ndarray:
    """Calculate molecule fingerprint based on given inchi (using rdkit).

    Parameters
    ----------
    inchi
        Input InChI to derive fingerprint from.
    fingerprint_type
        Determine method for deriving molecular fingerprints. Supported choices are 'daylight',
        'morgan1', 'morgan2', 'morgan3'.
    nbits
        Dimension or number of bits of generated fingerprint.

    Returns
    -------
    fingerprint: numpy.array
        Molecular fingerprint.
    """
    mol = Chem.MolFromInchi(inchi)
    if mol is None:
        return None
    return mol_to_fingerprint(mol, fingerprint_type, nbits)


def mol_to_fingerprint(mol: Chem.rdchem.Mol, fingerprint_type: str, nbits: int) -> numpy.ndarray:
    """Convert rdkit mol (molecule) to molecular fingerprint.

    Parameters
    ----------
    mol
        Input rdkit molecule.
    fingerprint_type
        Determine method for deriving molecular fingerprints.
        Supported choices are 'daylight', 'morgan1', 'morgan2', 'morgan3'.
    nbits
        Dimension or number of bits of generated fingerprint.

    Returns
    -------
    fingerprint
        Molecular fingerprint.
    """
    assert fingerprint_type in ["daylight", "morgan1", "morgan2", "morgan3"], "Unkown fingerprint type given."

    if fingerprint_type == "daylight":
        fp = Chem.RDKFingerprint(mol, fpSize=nbits)
    elif fingerprint_type == "morgan1":
        fp = AllChem.GetMorganFingerprintAsBitVect(mol, 1, nBits=nbits)
    elif fingerprint_type == "morgan2":
        fp = AllChem.GetMorganFingerprintAsBitVect(mol, 2, nBits=nbits)
    elif fingerprint_type == "morgan3":
        fp = AllChem.GetMorganFingerprintAsBitVect(mol, 3, nBits=nbits)

    if fp:
        return numpy.array(fp)
    return None
=======
def looks_like_adduct(adduct):
    """Return True if input string has expected format of an adduct."""
    if not isinstance(adduct, str):
        return False
    adduct = adduct.strip().replace("*", "")

    # Format 1, e.g. "[2M-H]" or "[2M+Na]+"
    regexp1 = r"^\[(([0-9]M)|(M[0-9])|(M)|(MBr)|(MCl))[+-0-9][A-Z0-9\+\-\(\)|(Na)|(Ca)|(Mg)|(Cl)|(Li)|(Br)|(Ser)]{1,}[\]0-9+-]{1,4}"
    # Format 2, e.g. "M+Na+K" or "M+H-H20"
    regexp2 = r"^(([0-9]M)|(M[0-9])|(M)|(MBr)|(MCl))[+-0-9][A-Z0-9\+\-\(\)|(Na)|(Ca)|(Mg)|(Cl)|(Li)|(Br)|(Ser)]{1,}"
    return re.search(regexp1, adduct) is not None or re.search(regexp2, adduct) is not None
>>>>>>> d522ee4e
<|MERGE_RESOLUTION|>--- conflicted
+++ resolved
@@ -116,7 +116,6 @@
     return False
 
 
-<<<<<<< HEAD
 def derive_fingerprint_from_smiles(smiles: str, fingerprint_type: str, nbits: int) -> numpy.ndarray:
     """Calculate molecule fingerprint based on given smiles or inchi (using rdkit).
 
@@ -197,7 +196,8 @@
     if fp:
         return numpy.array(fp)
     return None
-=======
+
+
 def looks_like_adduct(adduct):
     """Return True if input string has expected format of an adduct."""
     if not isinstance(adduct, str):
@@ -208,5 +208,4 @@
     regexp1 = r"^\[(([0-9]M)|(M[0-9])|(M)|(MBr)|(MCl))[+-0-9][A-Z0-9\+\-\(\)|(Na)|(Ca)|(Mg)|(Cl)|(Li)|(Br)|(Ser)]{1,}[\]0-9+-]{1,4}"
     # Format 2, e.g. "M+Na+K" or "M+H-H20"
     regexp2 = r"^(([0-9]M)|(M[0-9])|(M)|(MBr)|(MCl))[+-0-9][A-Z0-9\+\-\(\)|(Na)|(Ca)|(Mg)|(Cl)|(Li)|(Br)|(Ser)]{1,}"
-    return re.search(regexp1, adduct) is not None or re.search(regexp2, adduct) is not None
->>>>>>> d522ee4e
+    return re.search(regexp1, adduct) is not None or re.search(regexp2, adduct) is not None