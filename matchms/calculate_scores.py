--- conflicted
+++ resolved
@@ -2,12 +2,7 @@
 from .Scores import Scores
 
 
-<<<<<<< HEAD
-def calculate_scores(references, queries, similarity_function):
-=======
-def calculate_scores(queries: List[object], references: List[object], similarity_function: Callable):
-    """An example docstring for a unbound function."""
->>>>>>> 9081a5de
+def calculate_scores(references: List[object], queries: List[object], similarity_function: Callable):
 
     return Scores(references=references,
                   queries=queries,
