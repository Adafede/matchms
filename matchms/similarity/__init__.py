--- conflicted
+++ resolved
@@ -34,10 +34,7 @@
 
 __all__ = [
     "BinnedEmbeddingSimilarity",
-<<<<<<< HEAD
-=======
     "BlinkCosine",
->>>>>>> c3e1c0f7
     "CosineGreedy",
     "CosineHungarian",
     "FingerprintSimilarity",
@@ -61,16 +58,11 @@
         Name of the similarity function.
     """
     names = __all__
-<<<<<<< HEAD
-    functions = [BinnedEmbeddingSimilarity, CosineGreedy, CosineHungarian, FingerprintSimilarity,
-                 FlashSimilarity, IntersectMz, MetadataMatch, ModifiedCosine, NeutralLossesCosine,
-                 ParentMassMatch, PrecursorMzMatch]
-=======
     functions = [BinnedEmbeddingSimilarity, BlinkCosine,
                  CosineGreedy, CosineHungarian,
-                 FingerprintSimilarity, IntersectMz, MetadataMatch, ModifiedCosine,
+                 FingerprintSimilarity, FlashSimilarity,
+                 IntersectMz, MetadataMatch, ModifiedCosine,
                  NeutralLossesCosine, ParentMassMatch, PrecursorMzMatch]
->>>>>>> c3e1c0f7
 
     assert similarity_function_name in names, f"Unknown similarity function: {similarity_function_name}"
     assert len(names) == len(functions), "Number of similarity functions and names do not match"
