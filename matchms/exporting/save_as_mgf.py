from typing import List, Union
import pyteomics.mgf as py_mgf
from ..Spectrum import Spectrum
from ..utils import (filter_empty_spectra, fingerprint_export_warning,
                     rename_deprecated_params)


@rename_deprecated_params(param_mapping={"spectrums": "spectra"}, version="0.26.5")
def save_as_mgf(spectra: Union[List[Spectrum], Spectrum],
                filename: str,
                export_style: str = "matchms"):
    """Save spectrum(s) as mgf file.

    Example:

    .. code-block:: python

        import numpy as np
        from matchms import Spectrum
        from matchms.exporting import save_as_mgf

        # Create dummy spectrum
        spectrum = Spectrum(mz=np.array([100, 200, 300], dtype="float"),
                            intensities=np.array([10, 10, 500], dtype="float"),
                            metadata={"charge": -1,
                                      "inchi": '"InChI=1S/C6H12"',
                                      "precursor_mz": 222.2})

        # Write spectrum to test file
        save_as_mgf(spectrum, "test.mgf")

    Parameters
    ----------
    spectra:
        Expected input are match.Spectrum.Spectrum() objects.
    filename:
        Provide filename to save spectrum(s).
    export_style:
        Converts the keys to the required export style. One of ["matchms", "massbank", "nist", "riken", "gnps"].
        Default is "matchms"
    """
    if not isinstance(spectra, list):
        # Assume that input was single Spectrum
        spectra = [spectra]

    spectra = filter_empty_spectra(spectra)
    fingerprint_export_warning(spectra)

    def spectrum_dict_generator(matchms_spectra):
        """Generates dictionaries in the format expected by py_mgf"""
        for spectrum in matchms_spectra:
            spectrum_dict = {"m/z array": spectrum.peaks.mz,
                             "intensity array": spectrum.peaks.intensities,
                             "params": spectrum.metadata_dict(export_style)}
            if 'fingerprint' in spectrum_dict["params"]:
                del spectrum_dict["params"]["fingerprint"]
            yield spectrum_dict

<<<<<<< HEAD
    py_mgf.write(spectrum_dict_generator(spectrums), filename, file_mode="a", encoding="utf-8")
=======
    py_mgf.write(spectrum_dict_generator(spectra), filename, file_mode="a")
>>>>>>> a633dcb1
<|MERGE_RESOLUTION|>--- conflicted
+++ resolved
@@ -56,8 +56,4 @@
                 del spectrum_dict["params"]["fingerprint"]
             yield spectrum_dict
 
-<<<<<<< HEAD
-    py_mgf.write(spectrum_dict_generator(spectrums), filename, file_mode="a", encoding="utf-8")
-=======
-    py_mgf.write(spectrum_dict_generator(spectra), filename, file_mode="a")
->>>>>>> a633dcb1
+    py_mgf.write(spectrum_dict_generator(spectra), filename, file_mode="a", encoding="utf-8")
