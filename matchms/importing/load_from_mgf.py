import os
from pathlib import Path
from typing import Generator, TextIO, Union
from pyteomics.mgf import MGF
from matchms.importing.parsing_utils import parse_spectrum_dict
from matchms.Spectrum import Spectrum


<<<<<<< HEAD
def load_from_mgf(filename: Union[str, Path, TextIO],
                  metadata_harmonization: bool = True) -> Generator[Spectrum, None, None]:
=======
def load_from_mgf(
    filename: Union[str, TextIO], metadata_harmonization: bool = True
) -> Generator[Spectrum, None, None]:
>>>>>>> 0629091f
    """Load spectrum(s) from mgf file.

    This function will create ~matchms.Spectrum for every spectrum in the given
    .mgf file (or the file-like object).

    Examples:

    .. code-block:: python

        from matchms.importing import load_from_mgf

        file_mgf = "pesticides.mgf"
        spectra_from_path = list(load_from_mgf(file_mgf))

        # Or you can read the file in your application
        with open(file_mgf, 'r') as spectra_file:
            spectra_from_file = list(load_from_mgf(spectra_file))

    Parameters
    ----------
    filename:
        Accepts both filename (with path) for .mgf file or a file-like
        object from a preloaded MGF file.
    metadata_harmonization : bool, optional
        Set to False if metadata harmonization to default keys is not desired.
        The default is True.
    """
    if isinstance(filename, str) and not os.path.isfile(filename):
        raise FileNotFoundError(f"The specified file: {filename} doesn't exist.")

    if isinstance(filename, Path):
        filename = str(filename)  # pyteomics does not support pathlib.Path

    def parse_file():
        with MGF(filename, convert_arrays=1, encoding="utf-8") as reader:
            for pyteomics_spectrum in reader:
                yield parse_spectrum_dict(
                    spectrum=pyteomics_spectrum,
                    metadata_harmonization=metadata_harmonization,
                )

    return parse_file()<|MERGE_RESOLUTION|>--- conflicted
+++ resolved
@@ -6,14 +6,9 @@
 from matchms.Spectrum import Spectrum
 
 
-<<<<<<< HEAD
+
 def load_from_mgf(filename: Union[str, Path, TextIO],
                   metadata_harmonization: bool = True) -> Generator[Spectrum, None, None]:
-=======
-def load_from_mgf(
-    filename: Union[str, TextIO], metadata_harmonization: bool = True
-) -> Generator[Spectrum, None, None]:
->>>>>>> 0629091f
     """Load spectrum(s) from mgf file.
 
     This function will create ~matchms.Spectrum for every spectrum in the given
