--- conflicted
+++ resolved
@@ -92,7 +92,6 @@
         """
         if not callable(filter_function):
             raise TypeError("Expected callable filter function.")
-<<<<<<< HEAD
         if filter_position is None:
             self.filter_order.append(filter_function.__name__)
         elif not isinstance(filter_position, int):
@@ -105,26 +104,13 @@
                 order_index = self.filter_order.index(current_filter_at_position)
                 self.filter_order.insert(order_index, filter_function.__name__)
 
-        if filter_params is None:
-            self.filters.append(filter_function)
-        else:
-            filter_func = partial(filter_function, **filter_params)
-            filter_func.__name__ = filter_function.__name__
-            self.filters.append(filter_func)
-        self.filters.sort(key=lambda f: self.filter_order.index(f.__name__))
-=======
-        filter_position = 0
-        for filter_func in self.filters[::-1]:
-            if filter_func.__name__ in self.filter_order:
-                filter_position = self.filter_order.index(filter_func.__name__)
-        self.filter_order.insert(filter_position + 1, filter_function.__name__)
         if filter_params is not None:
             partial_filter_func = partial(filter_function, **filter_params)
             partial_filter_func.__name__ = filter_function.__name__
             filter_function = partial_filter_func
         check_all_parameters_given(filter_function)
         self.filters.append(filter_function)
->>>>>>> 236468ad
+        self.filters.sort(key=lambda f: self.filter_order.index(f.__name__))
 
     def process_spectrum(self, spectrum,
                          processing_report: Optional["ProcessingReport"] = None):
