[tool.poetry]
name = "matchms"
version = "0.28.2"
description = "Python library for large-scale comparisons and processing of tandem mass spectral data"
authors = ["matchms developer team <florian.huber@hs-duesseldorf.de>"]

license = "Apache-2.0"
readme = "README.rst"
repository = "https://github.com/matchms/matchms"
documentation = "https://matchms.readthedocs.io/en/latest/"
keywords=[ "similarity measures",
           "mass spectrometry",
           "fuzzy matching",
           "fuzzy search" ]
classifiers = [
    "Development Status :: 4 - Beta",
    "Intended Audience :: Education",
    "Intended Audience :: Science/Research",
    "Intended Audience :: Developers",
    "License :: OSI Approved :: Apache Software License",
    "Natural Language :: English",
    "Programming Language :: Python :: 3",
    "Programming Language :: Python :: 3.10",
    "Programming Language :: Python :: 3.11",
    "Programming Language :: Python :: 3.12"
]

[tool.poetry.dependencies]
python = ">=3.10,<3.13"
numpy = ">1.24"
scipy = "^1.14.1"
pandas = "^2.2.3"
pillow = "!=9.4.0"
lxml = "^4.9.3"
matplotlib = ">=3.7"
networkx = "^3.4.2"
numba = "^0.60.0"
pickydict = ">=0.4.0"
pyteomics = ">=4.6"
requests = ">=2.31.0"
sparsestack = ">=0.6.0"
tqdm = ">=4.65.0"
rdkit = "^2024.3.5"
pyyaml = ">=6.0.1"
deprecated = ">=1.2.14"
pubchempy = "*"
pynndescent = ">=0.5.13"

[tool.poetry.group.dev.dependencies]
decorator = "^5.1.1"
pytest = "^7.4.0"
pytest-cov = "^4.1.0"
yapf = "^0.40.1"
testfixtures = "^7.1.0"
<<<<<<< HEAD
twine = "^5.1.0"
poetry-bumpversion = "^0.3.1"
pre-commit = "^4.2.0"
ruff = "^0.11.4"
=======
twine = "^6.1.0"
black = ">=23.7,<25.0"
poetry-bumpversion = "^0.3.1"
pre_commit = "4.1.0"
>>>>>>> ff53f9d3

[tool.poetry.group.docs.dependencies]
sphinxcontrib-apidoc = "^0.3.0"
sphinx-rtd-theme = "^1.2.2"
sphinx = "<7"


[build-system]
requires = ["poetry-core"]
build-backend = "poetry.core.masonry.api"

[tool.poetry_bumpversion.file."matchms/__version__.py"]

[tool.ruff]
extend-exclude = ["integration-tests", "paper", "readthedocs"]
line-length = 159 # default value of medium profile in prospector
output-format = "grouped"

[tool.ruff.format]
docstring-code-format = true
line-ending = "lf"

[tool.ruff.lint]
# TODO: add some rules in future, eg. W291/292
extend-select = ["D", "E", "I"]
# TODO: some of these rules should be enforced in the future, eg. E713
ignore = [
    "D100",
    "D101",
    "D102",
    "D103",
    "D104",
    "D105",
    "D107",
    "D200",
    "D201",
    "D202",
    "D203",
    "D204",
    "D205",
    "D209",
    "D210",
    "D212",
    "D213",
    "D4",
    "E713"
]

[tool.ruff.lint.isort]
known-first-party = ["matchms"]
lines-after-imports = 2
no-lines-before = ["future", "standard-library", "third-party", "first-party", "local-folder"]
section-order = ["future", "standard-library", "third-party", "first-party", "local-folder"]

# disable pydoc for tests
[tool.ruff.lint.per-file-ignores]
"tests/**" = ["D"]

[tool.pytest.ini_options]
testpaths = [
    "tests",
    "integration-tests",
]

[build_sphinx]
source-dir = "docs"
build-dir = "docs/_build"
all_files = 1
builder = "html"<|MERGE_RESOLUTION|>--- conflicted
+++ resolved
@@ -52,23 +52,15 @@
 pytest-cov = "^4.1.0"
 yapf = "^0.40.1"
 testfixtures = "^7.1.0"
-<<<<<<< HEAD
-twine = "^5.1.0"
+twine = "^6.1.0"
 poetry-bumpversion = "^0.3.1"
 pre-commit = "^4.2.0"
 ruff = "^0.11.4"
-=======
-twine = "^6.1.0"
-black = ">=23.7,<25.0"
-poetry-bumpversion = "^0.3.1"
-pre_commit = "4.1.0"
->>>>>>> ff53f9d3
 
 [tool.poetry.group.docs.dependencies]
 sphinxcontrib-apidoc = "^0.3.0"
 sphinx-rtd-theme = "^1.2.2"
 sphinx = "<7"
-
 
 [build-system]
 requires = ["poetry-core"]
