# This CITATION.cff file was generated with cffinit.
# Visit https://bit.ly/cffinit to generate yours today!

cff-version: 1.2.0
title: matchms
message: >-
  If you use this software, please cite the referenced
  paper.
type: software
authors:
  - affiliation: Netherlands eScience Center
    family-names: Huber
    given-names: Florian
    orcid: 'https://orcid.org/0000-0002-3535-9406'
  - affiliation: Wageningen University and Research
    family-names: Hooft
    name-particle: van der
    given-names: Justin J. J.
    orcid: 'https://orcid.org/0000-0002-9340-5511'
  - affiliation: Netherlands eScience Center
    family-names: Spaaks
    given-names: Jurriaan H.
    orcid: 'https://orcid.org/0000-0002-7064-4069'
  - affiliation: Netherlands eScience Center
    family-names: Diblen
    given-names: Faruk
    orcid: 'https://orcid.org/0000-0002-0989-929X'
  - affiliation: Netherlands eScience Center
    family-names: Verhoeven
    given-names: Stefan
    orcid: 'https://orcid.org/0000-0002-5821-2060'
  - affiliation: Netherlands eScience Center
    family-names: Geng
    given-names: Cunliang
    orcid: 'https://orcid.org/0000-0002-1409-8358'
  - affiliation: Netherlands eScience Center
    family-names: Meijer
    given-names: Christiaan
    orcid: 'https://orcid.org/0000-0002-5529-5761'
  - affiliation: University of Glasgow
    family-names: Rogers
    given-names: Simon
    orcid: 'https://orcid.org/0000-0003-3578-4477'
  - affiliation: Netherlands eScience Center
    family-names: Belloum
    given-names: Adam
    orcid: 'https://orcid.org/0000-0001-6306-6937'
  - affiliation: Netherlands eScience Center
    family-names: Spreeuw
    given-names: Hanno
    orcid: 'https://orcid.org/0000-0002-5057-0322'
  - affiliation: University of Glasgow
    family-names: Villanueva Castilla
    given-names: Efrain Manuel
    orcid: 'https://orcid.org/0000-0001-7665-3575'
  - affiliation: University of Glasgow
    family-names: Ashouritaklimi
    given-names: Kianoosh
    orcid: 'https://orcid.org/0000-0001-6317-3193'
  - affiliation: Netherlands eScience Center
    family-names: de Jonge
    given-names: Niek
    orcid: 'https://orcid.org/0000-0002-3054-6210'
  - affiliation: Research Centre for Toxic Compounds in the Environment
    family-names: Hecht
    given-names: Helge
    orcid: 'https://orcid.org/0000-0001-6744-996X'
  - affiliation: 'ICS, Masaryk University'
    family-names: Skoryk
    given-names: Maksym
    orcid: 'https://orcid.org/0000-0003-2056-8018'
  - affiliation: Research Centre for Toxic Compounds in the Environment
    family-names: Ahmad
    given-names: Zargham
    orcid: 'https://orcid.org/0000-0002-6096-224X'
  - affiliation: Jožef Stefan Institute
    family-names: Piciga
    given-names: Aleksander
  - affiliation: 'Institute of Molecular Systems Biology, ETH Zürich'
    family-names: Rutz
    given-names: Adriano
    orcid: 'https://orcid.org/0000-0003-0443-9902'
<<<<<<< HEAD
=======
  - affiliation: 'HSD, University of Applied Sciences Düsseldorf'
    family-names: Pollmann
    given-names: Julian
>>>>>>> 4e1cbaf0
repository-code: 'https://github.com/matchms/matchms'
abstract: >-
  Python library for fuzzy comparison of mass spectrum data
  and other Python objects.
keywords:
  - python
  - similarity measures
  - mass spectrometry
  - fuzzy matching
  - fuzzy search
license: Apache-2.0
preferred-citation:
  type: article
  authors:
    - family-names: Huber
      given-names: Florian
      orcid: 'https://orcid.org/0000-0002-3535-9406'
      affiliation: Netherlands eScience Center
      address: 'Science Park 140, 1098XG Amsterdam, The Netherlands'
    - family-names: Verhoeven
      given-names: Stefan
      orcid: 'https://orcid.org/0000-0002-5821-2060'
      affiliation: Netherlands eScience Center
      address: 'Science Park 140, 1098XG Amsterdam, The Netherlands'
    - family-names: Meijer
      given-names: Christiaan
      orcid: 'https://orcid.org/0000-0002-5529-5761'
      affiliation: Netherlands eScience Center
      address: 'Science Park 140, 1098XG Amsterdam, The Netherlands'
    - family-names: Spreeuw
      given-names: Hanno
      orcid: 'https://orcid.org/0000-0002-5057-0322'
      affiliation: Netherlands eScience Center
      address: 'Science Park 140, 1098XG Amsterdam, The Netherlands'
    - family-names: Villanueva Castilla
      given-names: Efraín Manuel
      orcid: 'https://orcid.org/0000-0001-7665-3575'
      affiliation: 'School of Computing Science, University of Glasgow'
      address: 'Glasgow, United Kingdom'
    - family-names: Geng
      given-names: Cunliang
      orcid: 'https://orcid.org/0000-0002-1409-8358'
      affiliation: Netherlands eScience Center
      address: 'Science Park 140, 1098XG Amsterdam, The Netherlands'
    - family-names: van der Hooft
      given-names: Justin J. J.
      orcid: 'https://orcid.org/0000-0002-9340-5511'
      affiliation: 'Bioinformatics Group, Plant Sciences Group, University of Wageningen'
      address: 'Wageningen, the Netherlands'
    - family-names: Rogers
      given-names: Simon
      orcid: 'https://orcid.org/0000-0003-3578-4477'
      affiliation: 'School of Computing Science, University of Glasgow'
      address: 'Glasgow, United Kingdom'
    - family-names: Belloum
      given-names: Adam
      orcid: 'https://orcid.org/0000-0001-6306-6937'
      affiliation: Netherlands eScience Center
      address: 'Science Park 140, 1098XG Amsterdam, The Netherlands'
    - family-names: Diblen
      given-names: Faruk
      orcid: 'https://orcid.org/0000-0002-0989-929X'
      affiliation: Netherlands eScience Center
      address: 'Science Park 140, 1098XG Amsterdam, The Netherlands'
    - family-names: Spaaks
      given-names: Jurriaan H.
      orcid: 'https://orcid.org/0000-0002-7064-4069'
      affiliation: Netherlands eScience Center
      address: 'Science Park 140, 1098XG Amsterdam, The Netherlands'
<<<<<<< HEAD
=======
    - family-names: Pollmann
      given-names: Julian
      affiliation: 'HSD, University of Applied Sciences Düsseldorf'
      address: 'Münsterstraße 156, 40476 Düsseldorf, Germany'
>>>>>>> 4e1cbaf0
  title: matchms - processing and similarity evaluation of mass spectrometry data.
  journal: Journal of Open Source Software
  year: 2020
  doi: 10.21105/joss.02411<|MERGE_RESOLUTION|>--- conflicted
+++ resolved
@@ -80,12 +80,9 @@
     family-names: Rutz
     given-names: Adriano
     orcid: 'https://orcid.org/0000-0003-0443-9902'
-<<<<<<< HEAD
-=======
   - affiliation: 'HSD, University of Applied Sciences Düsseldorf'
     family-names: Pollmann
     given-names: Julian
->>>>>>> 4e1cbaf0
 repository-code: 'https://github.com/matchms/matchms'
 abstract: >-
   Python library for fuzzy comparison of mass spectrum data
@@ -155,13 +152,10 @@
       orcid: 'https://orcid.org/0000-0002-7064-4069'
       affiliation: Netherlands eScience Center
       address: 'Science Park 140, 1098XG Amsterdam, The Netherlands'
-<<<<<<< HEAD
-=======
     - family-names: Pollmann
       given-names: Julian
       affiliation: 'HSD, University of Applied Sciences Düsseldorf'
       address: 'Münsterstraße 156, 40476 Düsseldorf, Germany'
->>>>>>> 4e1cbaf0
   title: matchms - processing and similarity evaluation of mass spectrometry data.
   journal: Journal of Open Source Software
   year: 2020
