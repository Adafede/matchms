#!/usr/bin/env python
import os
from setuptools import find_packages, setup


here = os.path.abspath(os.path.dirname(__file__))

version = {}
with open(os.path.join(here, "matchms", "__version__.py")) as f:
    exec(f.read(), version)

with open("README.rst") as readme_file:
    readme = readme_file.read()

setup(
    name="matchms",
    version=version["__version__"],
    description="Python library for large-scale comparisons and processing of tandem mass spectral data",
    long_description=readme,
    long_description_content_type="text/x-rst",
    author="matchms developer team",
    author_email="florian.huber@hs-duesseldorf.de",
    url="https://github.com/matchms/matchms",
    packages=find_packages(exclude=['*tests*']),
    package_data={"matchms": ["data/*.csv"]},
    license="Apache Software License 2.0",
    zip_safe=False,
    keywords=[
        "similarity measures",
        "mass spectrometry",
        "fuzzy matching",
        "fuzzy search"
    ],
    classifiers=[
        "Development Status :: 4 - Beta",
        "Intended Audience :: Education",
        "Intended Audience :: Science/Research",
        "Intended Audience :: Developers",
        "License :: OSI Approved :: Apache Software License",
        "Natural Language :: English",
        "Programming Language :: Python :: 3",
        "Programming Language :: Python :: 3.7",
        "Programming Language :: Python :: 3.8",
        "Programming Language :: Python :: 3.9"
    ],
    python_requires='>=3.7',
    install_requires=[
        "deprecated",
        "lxml",
        "matplotlib",
        "networkx",
        "numba >=0.47",
        "numpy",
        "pickydict >= 0.4.0",
        "pillow != 9.4.0",
        "pyteomics >=4.6",
        "requests",
        "scipy",
        "sparsestack >= 0.4.1",
        "tqdm",
<<<<<<< HEAD
        "molmass",
        "pandas<2.0.0"
=======
        "pandas"
>>>>>>> 6f21b383
    ],
    extras_require={"dev": ["bump2version",
                            "decorator",
                            "isort>=5.1.0",
                            "pylint<2.12",
                            "prospector[with_pyroma]",
                            "pytest",
                            "pytest-cov",
                            "sphinx>=4.0.0",
                            "sphinx_rtd_theme",
                            "sphinxcontrib-apidoc",
                            "testfixtures",
                            "yapf",],
                    "chemistry": ["rdkit >=2020.03.1"]},
)<|MERGE_RESOLUTION|>--- conflicted
+++ resolved
@@ -58,12 +58,7 @@
         "scipy",
         "sparsestack >= 0.4.1",
         "tqdm",
-<<<<<<< HEAD
-        "molmass",
-        "pandas<2.0.0"
-=======
         "pandas"
->>>>>>> 6f21b383
     ],
     extras_require={"dev": ["bump2version",
                             "decorator",
